--- conflicted
+++ resolved
@@ -11,12 +11,9 @@
 import { useRouter } from "next/navigation";
 import { motion } from "framer-motion";
 import { fetchWithTokenCheck } from "@/utils/tokenVersionMismatchClient";
-<<<<<<< HEAD
 import MultiRangeSlider from "@/components/RangeSlider/multiRangeSlider";
 import ProfilePictureUploader from "@/components/ProfilePictureUploader";
-=======
 import { useAuth } from "@/context/authContext";
->>>>>>> c45c1371
 
 type TutorProfileFormData = {
   bio: string;
@@ -28,8 +25,8 @@
   subjects: string[];
   levels: string[];
   skills: string;
-  min_rate: string;
-  max_rate: string;
+  min_rate: number;
+  max_rate: number;
 };
 
 function TutorProfileForm({ nextStep, cancel }: { nextStep: () => void, cancel: () => void }) {
@@ -38,37 +35,6 @@
   const { refetch } = useAuth();
   const [avatarUrl, setAvatarUrl] = useState<string>("");
   const oldAvatarUrl = useRef<string>("");
-<<<<<<< HEAD
-=======
-  const updateAvatar = async (avatarDataUrl: string | null) => {
-    if (!avatarDataUrl) return;
-
-    // Store the current avatar before changing
-    oldAvatarUrl.current = avatarUrl;
-    setAvatarUrl(avatarDataUrl); // Show the new avatar immediately
-
-    // Convert Data URL to Blob
-    const res = await fetch(avatarDataUrl);
-    const blob = await res.blob();
-
-    // Prepare form data
-    const formData = new FormData();
-    formData.append("file", blob, "avatar.png");
-
-    // Upload to your API
-    try {
-      const response = await fetchWithTokenCheck(`/api/me/upload-profile-photo`, {
-        method: "POST",
-        body: formData,
-        credentials: "include",
-      });
-      if (!response.ok) throw new Error("Upload failed");
-    } catch (err) {
-      setError("Failed to upload avatar. Please try again later.");
-      setAvatarUrl(oldAvatarUrl.current); // Revert to original on error
-    }
-  };
->>>>>>> c45c1371
   const [formData, setFormData] = useState<TutorProfileFormData>({
     bio: "",
     education: "",
@@ -79,8 +45,8 @@
     subjects: [],
     levels: [],
     skills: "",
-    min_rate: "10",
-    max_rate: "100",
+    min_rate: 10,
+    max_rate: 100,
   });
   const [modalOpen, setModalOpen] = useState(false);
   const handleChange = (
@@ -117,8 +83,8 @@
       highest_education: formData.education,
       availability: formData.availability,
       resume_url: formData.resumeUrl,
-      min_rate: parseInt(formData.min_rate, 10),
-      max_rate: parseInt(formData.max_rate, 10),
+      min_rate: formData.min_rate,
+      max_rate: formData.max_rate,
       location: formData.locations,
       about_me: formData.bio,
       experience: formData.experience,
@@ -330,8 +296,8 @@
             onChange={(output) => {
               setFormData((prev) => ({
                 ...prev,
-                min_rate: output.min.toString(),
-                max_rate: output.max.toString()
+                min_rate: output.min,
+                max_rate: output.max
               }));
             }}
             formatter={(x) => `$${x}/hr`}
