import ComponentLayout from "@/components/layout";
import AlertDialog from "@/components/alertDialog";
import ErrorDialog from "@/components/errorDialog";

export const dynamic = "force-dynamic";

export default async function RootLayout({
  children,
}: {
  children: React.ReactNode;
}) {
  return (
    <>
<<<<<<< HEAD
      <ErrorProvider>
        <AlertProvider>
          <ComponentLayout>
            {children}
          </ComponentLayout>
          <AlertDialog />
          <ErrorDialog />
        </AlertProvider>
      </ErrorProvider>
=======
      <ComponentLayout>
        {children}
      </ComponentLayout>
      <AlertDialog />
>>>>>>> c45c1371
    </>
  );
}<|MERGE_RESOLUTION|>--- conflicted
+++ resolved
@@ -1,4 +1,6 @@
 import ComponentLayout from "@/components/layout";
+import { ErrorProvider } from "@/context/errorContext";
+import { AlertProvider } from "@/context/alertContext";
 import AlertDialog from "@/components/alertDialog";
 import ErrorDialog from "@/components/errorDialog";
 
@@ -11,7 +13,7 @@
 }) {
   return (
     <>
-<<<<<<< HEAD
+
       <ErrorProvider>
         <AlertProvider>
           <ComponentLayout>
@@ -21,12 +23,6 @@
           <ErrorDialog />
         </AlertProvider>
       </ErrorProvider>
-=======
-      <ComponentLayout>
-        {children}
-      </ComponentLayout>
-      <AlertDialog />
->>>>>>> c45c1371
     </>
   );
 }