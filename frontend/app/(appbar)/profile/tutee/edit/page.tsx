"use client";

import { useAuth } from "@/context/authContext";
import { useRouter } from "next/navigation";
import { useEffect, useState } from "react";
import { motion } from "framer-motion";
import {
  ArrowLeft,
  Mail,
  GraduationCap,
  School,
  Upload,
  Save,
} from "lucide-react";
import Image from "next/image";
import Link from "next/link";
import ProfilePictureUploader from "@/components/ProfilePictureUploader";
import { fetchWithTokenCheck } from "@/utils/tokenVersionMismatchClient";

interface UserProfile {
  id: number;
  name: string;
  email: string;
  profile_photo_url: string | undefined;
  intends_to_be_tutor: boolean;
  created_at: string;
  updated_at: string;
}

export default function TuteeProfileEditPage() {
  const { user, loading, refetch } = useAuth();
  const router = useRouter();
  const [profile, setProfile] = useState<UserProfile | null>(null);
  const [newImage, setNewImage] = useState<File | null>(null);

  useEffect(() => {
    if (!loading) {
      if (!user) {
        router.push("/login?redirectTo=/profile/tutee/edit");
        return;
      }

      // Fetch user profile data
      const fetchProfile = async () => {
        try {
          const response = await fetchWithTokenCheck(`/api/me`);
          if (!response.ok) throw new Error("Failed to fetch profile");
          const data = await response.json();
          setProfile(data.user);
        } catch (error) {
          console.error("Error fetching profile:", error);
        }
      };

      fetchProfile();
    }
  }, [user, loading, router]);

  const handleChange = (
    e: React.ChangeEvent<HTMLInputElement | HTMLTextAreaElement>
  ) => {
    const { name, value } = e.target;
    if (profile) {
      setProfile((prev) => ({ ...prev!, [name]: value }));
    }
  };

  const handleSubmit = async (e: React.FormEvent) => {
    e.preventDefault();
    if (!profile) return;

    try {
      const formData = new FormData();
      if (newImage) {
<<<<<<< HEAD
        formData.append("file", newImage);
        const uploadResponse = await fetchWithTokenCheck(
          `/api/me/upload-profile-photo`,
          {
            method: "POST",
            body: formData,
          }
        );
        if (!uploadResponse.ok) throw new Error("Failed to upload photo");
=======
        formData.append('file', newImage)
        const uploadResponse = await fetchWithTokenCheck(`/api/me/upload-profile-photo`, {
          method: 'POST',
          body: formData,
          credentials: 'include',
        })
        if (!uploadResponse.ok) throw new Error('Failed to upload photo')
>>>>>>> c45c1371
      }

      // Update profile data
      const response = await fetchWithTokenCheck(`/api/me`, {
        method: "PUT",
        headers: {
          "Content-Type": "application/json",
        },
        body: JSON.stringify({
          name: profile.name,
          intends_to_be_tutor: profile.intends_to_be_tutor,
        }),
      });

      if (!response.ok) throw new Error("Failed to update profile");
      refetch(); // Refresh user data in auth context
      router.push("/profile/tutee");
    } catch (error) {
      console.error("Error updating profile:", error);
    }
  };

  if (loading || !profile) {
    return <div>Loading...</div>;
  }

  return (
    <div className="min-h-screen bg-customLightYellow/50 px-4 sm:px-8 md:px-16 lg:px-20 py-6 sm:py-8">
      <div className="bg-white shadow-lg rounded-xl p-6 sm:p-8 md:p-10 flex flex-col sm:flex-row justify-center gap-6 relative">
        <div className="absolute top-4 right-4">
          <div className="flex items-center text-customOrange border-2 rounded-lg p-2 border-customOrange">
            <span>Edit view</span>
          </div>
        </div>
        <div className="relative">
          <ProfilePictureUploader
            photoUrl={
              profile.profile_photo_url || "/images/THE-guyprofilephoto.png"
            }
          />
        </div>

        <div className="flex-1">
          <input
            type="text"
            name="name"
            value={profile.name}
            onChange={handleChange}
            className="text-2xl font-semibold text-customDarkBlue w-full bg-transparent border-b-2 border-customDarkBlue focus:outline-none focus:border-customOrange mb-2"
          />
          <div className="space-y-2 mt-4">
            <div className="flex items-center text-customDarkBlue">
              <Mail className="w-5 h-5 mr-2 text-customOrange" />
              <span>{profile.email}</span>
            </div>
          </div>
        </div>
      </div>

      <div className="mt-6 grid grid-cols-1 md:grid-cols-3 gap-6">
        <div className="md:col-span-1 bg-white shadow-lg rounded-xl p-6"></div>

        <div className="md:col-span-2 bg-white shadow-lg rounded-xl p-6">
          <h3 className="text-customDarkBlue font-semibold text-lg mb-4">
            Account Information
          </h3>
          <div className="grid md:grid-cols-2 gap-6">
            <div>
              <div className="flex items-center text-customDarkBlue mb-2">
                <School className="w-5 h-5 mr-2 text-customOrange" />
                <h4 className="font-semibold">Member Since</h4>
              </div>
              <p className="text-gray-600">
                {new Date(profile.created_at).toLocaleDateString()}
              </p>
            </div>
            <div>
              <div className="flex items-center text-customDarkBlue mb-2">
                <GraduationCap className="w-5 h-5 mr-2 text-customOrange" />
                <h4 className="font-semibold">Last Updated</h4>
              </div>
              <p className="text-gray-600">
                {new Date(profile.updated_at).toLocaleDateString()}
              </p>
            </div>
          </div>
        </div>
      </div>

      <div className="flex justify-end mt-6">
        <motion.button
          whileHover={{ scale: 1.05 }}
          whileTap={{ scale: 0.95 }}
          onClick={handleSubmit}
          className="flex px-6 py-2 bg-customYellow text-white rounded-md hover:bg-customOrange transition-colors"
        >
          <Save size={20} className="mr-2" />
          Save Changes
        </motion.button>
      </div>
    </div>
  );
}<|MERGE_RESOLUTION|>--- conflicted
+++ resolved
@@ -72,17 +72,6 @@
     try {
       const formData = new FormData();
       if (newImage) {
-<<<<<<< HEAD
-        formData.append("file", newImage);
-        const uploadResponse = await fetchWithTokenCheck(
-          `/api/me/upload-profile-photo`,
-          {
-            method: "POST",
-            body: formData,
-          }
-        );
-        if (!uploadResponse.ok) throw new Error("Failed to upload photo");
-=======
         formData.append('file', newImage)
         const uploadResponse = await fetchWithTokenCheck(`/api/me/upload-profile-photo`, {
           method: 'POST',
@@ -90,7 +79,6 @@
           credentials: 'include',
         })
         if (!uploadResponse.ok) throw new Error('Failed to upload photo')
->>>>>>> c45c1371
       }
 
       // Update profile data
