"use client";
import ProfilePictureUploader from "../../../../../components/ProfilePictureUploader";

import { useState } from "react";
import { useRouter } from "next/navigation";
import Image from "next/image";
import { motion } from "framer-motion";
import {
  Award,
  BookOpen,
  Clock,
  DollarSign,
  GraduationCap,
  Pencil,
  Quote,
  Save,
  School,
  Star,
} from "lucide-react";
import { Button } from "@/components/button";
import Input from "@/components/input";
import DropDown from "@/components/dropdown";
import MultiSelectButton from "@/components/multiSelectButton";
import { Tutor } from "@/components/types";
import TagInput from "@/components/tagInput";
import { fetchWithTokenCheck } from "@/utils/tokenVersionMismatchClient";
import MultiRangeSlider from "@/components/RangeSlider/multiRangeSlider";
import { useAuth } from "@/context/authContext";
import { ErrorProvider } from "@/context/errorContext";

export default function EditTutorProfile({ tutor }: { tutor: Tutor }) {
  const router = useRouter();
<<<<<<< HEAD
  const { refetch } = useAuth();
  const [loading, setLoading] = useState(false);
  console.log("Editing tutor profile for:", tutor);
=======
>>>>>>> c45c1371

  const [formData, setFormData] = useState({
    highest_education: tutor.highest_education || "",
    availability: tutor.availability || "",
    resume_url: tutor.resume_url || "",
    min_rate: tutor.min_rate ?? 0,
    max_rate: tutor.max_rate ?? 100,
    location: tutor.location || "",
    rating: tutor.rating || "",
    about_me: tutor.about_me || "",
    experience: tutor.experience || "",
    subjects_teachable: tutor.subjects_teachable || [],
    levels_teachable: tutor.levels_teachable || [],
    special_skills: tutor.special_skills || [],
  });

  const handleChange = (
    e: React.ChangeEvent<HTMLInputElement | HTMLTextAreaElement>
  ) => {
    const { name, value } = e.target;
    setFormData((prev) => ({ ...prev, [name]: value }));
  };

  const handleSubmit = async (e: React.FormEvent) => {
    e.preventDefault();
    setLoading(true);
    // Extract only the required fields
    const payload = {
      highest_education: formData.highest_education,
      availability: formData.availability,
      resume_url: formData.resume_url,
      min_rate: formData.min_rate,
      max_rate: formData.max_rate,
      location: formData.location,
      rating: formData.rating,
      about_me: formData.about_me,
      experience: formData.experience,
      subjects_teachable: formData.subjects_teachable,
      levels_teachable: formData.levels_teachable,
      special_skills: formData.special_skills,
    };


    const res = await fetchWithTokenCheck(`/api/tutors/${tutor.id}`, {
      method: "PUT",
      headers: {
        "Content-Type": "application/json",
      },
      body: JSON.stringify(payload),
    });

    if (res.ok) {
      refetch(); // Refresh user and tutor data in auth context
      router.push(`/tutors/${tutor.id}`);
    } else {
      alert("Failed to update profile");
    }
    setLoading(false);
  };

  return (
    <motion.div className="min-h-screen bg-customLightYellow/50 px-4 sm:px-8 md:px-16 lg:px-20 py-6 sm:py-8">
      <form onSubmit={handleSubmit} className="space-y-6">
        {/* Top Profile Info */}
        <div className="bg-white shadow-lg rounded-xl p-6 sm:p-8 md:p-10 flex flex-col sm:flex-row justify-center items-center gap-6 relative">
          <div className="absolute top-4 right-4">
            <div className="flex items-center text-customOrange border-2 rounded-lg p-2 border-customOrange">
              <span>Edit view</span>
            </div>
          </div>
          <ProfilePictureUploader photoUrl={tutor.photo_url} />
          <div className="flex flex-col justify-center text-center">
            <h2 className="text-lg sm:text-2xl font-semibold mt-3 text-customDarkBlue">
              {tutor.name}
            </h2>
          </div>
        </div>

        {/* Bottom Split: Left - About Me, Right - Tutor Info */}
        <div className="flex flex-col sm:flex-row gap-6 sm:gap-8">
          <div className="w-full sm:w-1/4 bg-white shadow-lg rounded-xl p-4 sm:p-6 relative">
            <Quote className="w-5 h-5 mb-2 text-customYellow rotate-180" />
            <h3 className="text-orange-500 font-semibold text-lg">About Me</h3>
            <textarea
              name="about_me"
              placeholder="Tell clients more about yourself"
              className="border rounded-md p-4 w-full h-32 text-gray-700 px-3 py-2 border-gray-300 focus:outline-none focus:ring-2 focus:ring-customYellow"
              value={formData.about_me}
              onChange={handleChange}
            />
            <Quote className="w-5 h-5 text-customYellow absolute bottom-4 right-4" />
          </div>

          <div className="w-full sm:w-3/4 bg-white shadow-lg rounded-xl p-4 sm:p-6">
            <div className="grid md:grid-cols-2 gap-8">
              <div>
                <div className="flex items-center text-customDarkBlue mb-2">
                  <GraduationCap className="w-5 h-5 mr-2 text-customOrange" />
                  <h3 className="text-lg font-semibold">
                    Highest Qualification
                  </h3>
                </div>
                <DropDown
                  placeholder="- Select One -"
                  stringOnDisplay={formData.highest_education}
                  stateController={(value) =>
                    setFormData((prev) => ({
                      ...prev,
                      highest_education: value,
                    }))
                  }
                  iterable={["Secondary", "Polytechnic", "JC", "University"]}
                />
              </div>
              <div>
                <div className="flex items-center text-customDarkBlue mb-2">
                  <BookOpen className="w-5 h-5 mr-2 text-customOrange" />
                  <h3 className="text-lg font-semibold">Subjects Teachable</h3>
                </div>
                <MultiSelectButton
                  options={[
                    "English",
                    "Math",
                    "Science",
                    "Chinese",
                    "Malay",
                    "Tamil",
                  ]}
                  selected={formData.subjects_teachable}
                  onChange={(selected) =>
                    setFormData((prev) => ({
                      ...prev,
                      subjects_teachable: selected,
                    }))
                  }
                />
              </div>
              <div>
                <div className="flex items-center text-customDarkBlue mb-2">
                  <School className="w-5 h-5 mr-2 text-customOrange" />
                  <h3 className="text-lg font-semibold">Levels Teachable</h3>
                </div>
                <MultiSelectButton
                  options={[
                    "Primary 1",
                    "Primary 2",
                    "Primary 3",
                    "Primary 4",
                    "Primary 5",
                    "Primary 6",
                  ]}
                  selected={formData.levels_teachable}
                  onChange={(selected) =>
                    setFormData((prev) => ({
                      ...prev,
                      levels_teachable: selected,
                    }))
                  }
                />
              </div>
              <div className="flex flex-col relative width-full height-full">
                <div className="flex items-center text-customDarkBlue mb-2">
                  <DollarSign className="w-5 h-5 mr-2 text-customOrange" />
                  <h3 className="text-lg font-semibold">Hourly Rate</h3>
                </div>
                <div className="flex items-center justify-between pt-2 pb-4">
                  <MultiRangeSlider
                    min={0}
                    max={100}
                    from={formData.min_rate}
                    to={formData.max_rate}
                    onChange={({ min, max }) => {
                      setFormData((prev) => ({
                        ...prev,
                        min_rate: min,
                        max_rate: max,
                      }));
                    }}
                    formatter={(x) => `$${x}/hr`}
                  />
                </div>
              </div>
              <div>
                <div className="flex items-center text-customDarkBlue mb-2">
                  <Award className="w-5 h-5 mr-2 text-customOrange" />
                  <h3 className="text-lg font-semibold">Special Skills</h3>
                </div>
                <TagInput
                  tags={formData.special_skills}
                  setTags={(tags) =>
                    setFormData((prev) => ({
                      ...prev,
                      special_skills: tags,
                    }))
                  }
                />
              </div>
              <div>
                <div className="flex items-center text-customDarkBlue mb-2">
                  <Star className="w-5 h-5 mr-2 text-customOrange" />
                  <h3 className="text-lg font-semibold">
                    Teaching/Tuition Experience
                  </h3>
                </div>
                <DropDown
                  placeholder="- Select One -"
                  stringOnDisplay={formData.experience}
                  stateController={function (value: any): void {
                    setFormData((prev) => ({ ...prev, experience: value }));
                  }}
                  iterable={["0-1", "2-3", "4-5", "5-6", "7+"]}
                />
              </div>
              <div>
                <div className="flex items-center text-customDarkBlue mb-2">
                  <Clock className="w-5 h-5 mr-2 text-customOrange" />
                  <h3 className="text-lg font-semibold">Availability</h3>
                </div>
                <Input
                  name="availability"
                  placeholder="E.g., Tue/Thu evenings, Sat/Sun all day"
                  value={formData.availability}
                  onChange={handleChange}
                  type="text"
                />
              </div>
            </div>
          </div>
        </div>

        <div className="flex justify-end">
          <Button
            type="submit"
            className="px-6 py-2 bg-customYellow text-white rounded-md hover:bg-customOrange transition-colors flex items-center justify-center whitespace-nowrap"
            loading={loading}
          >
            <Save size={20} className="mr-2" />
            Save Changes
          </Button>
        </div>
      </form>
    </motion.div>
  );
};<|MERGE_RESOLUTION|>--- conflicted
+++ resolved
@@ -30,12 +30,8 @@
 
 export default function EditTutorProfile({ tutor }: { tutor: Tutor }) {
   const router = useRouter();
-<<<<<<< HEAD
   const { refetch } = useAuth();
   const [loading, setLoading] = useState(false);
-  console.log("Editing tutor profile for:", tutor);
-=======
->>>>>>> c45c1371
 
   const [formData, setFormData] = useState({
     highest_education: tutor.highest_education || "",
