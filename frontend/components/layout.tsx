"use client";

import { useState, useEffect, useRef } from "react";
import localFont from "next/font/local";
import "./layout.css"; // Separate CSS file for component-specific styles
import Sidebar from "./sideBar";
import { motion } from "framer-motion";
import {
  Menu,
  BriefcaseBusiness,
  MessageCircle,
  UserRoundSearch,
  LayoutDashboard,
  ChevronDown,
} from "lucide-react";
import Image from "next/image";
import Link from "next/link";
import { useAuth } from "../context/authContext";
import { Button } from "./button";
import { usePathname, useRouter } from "next/navigation";
import AddAssignmentButton from "../app/(appbar)/assignments/_components/addAssignmentButton";
import { useError } from "@/context/errorContext";
import { fetchWithTokenCheck } from "@/utils/tokenVersionMismatchClient";
<<<<<<< HEAD
import { UserImage } from "./userImage";
=======
import NotificationToast from "./NotificationToast";
import { useChatNotifications } from "@/hooks/useChatNotifications";
>>>>>>> c45c1371

const BurgerMenu = ({ togglesideBar }: { togglesideBar: () => void }) => {
  return (
    <motion.button
      whileHover={{ scale: 1.1 }}
      whileTap={{ scale: 0.9 }}
      onClick={togglesideBar}
      className="p-2 rounded-lg hover:bg-gray-100 transition-colors duration-200"
    >
      <Menu size={24} className="text-[#4a58b5]" />
    </motion.button>
  );
};

const UserMenu = () => {
  const router = useRouter();
  const [isOpen, setIsOpen] = useState(false);
  const dropdownRef = useRef<HTMLDivElement>(null);
  const { user, tutor } = useAuth();
  const { setError } = useError();

  useEffect(() => {
    const handleClickOutside = (event: MouseEvent) => {
      if (
        dropdownRef.current &&
        !dropdownRef.current.contains(event.target as Node)
      ) {
        setIsOpen(false);
      }
    };

    document.addEventListener("mousedown", handleClickOutside);
    return () => {
      document.removeEventListener("mousedown", handleClickOutside);
    };
  }, []);

  return (
    <>
      {user && (
        <div className="relative" ref={dropdownRef}>
          <button
            onClick={() => setIsOpen(!isOpen)}
            className="flex items-center gap-2 p-2 rounded-lg hover:bg-gray-100 transition-colors duration-200"
          >
            <div className="w-8 h-8 md:w-10 md:h-10 rounded-full overflow-hidden">
              <UserImage user={{ photo_url: user.profile_photo_url, name: user.name }} />
            </div>
            <span className="hidden lg:block text-sm font-medium text-gray-700">
              {user?.name}
            </span>
            <ChevronDown
              size={20}
              className={`text-gray-500 transition-transform duration-200 ${
                isOpen ? "rotate-180" : ""
              }`}
            />
          </button>

          {isOpen && (
            <div className="absolute right-0 mt-2 w-48 bg-white rounded-xl shadow-lg py-2 z-50">
              <div className="px-4 py-2 border-b border-gray-100">
                <p className="text-sm font-medium text-gray-900">
                  {user?.name}
                </p>
                <p className="text-xs text-gray-500">{user?.email}</p>
              </div>
              <div className="py-1">
                <button
                  onClick={() => {
                    router.push("/profile");
                    setIsOpen(false);
                  }}
                  className="w-full text-left px-4 py-2 text-sm text-gray-700 hover:bg-gray-100"
                >
                  Profile
                </button>
                {user && !tutor && (
                  <button
                    onClick={async () => {
                      try {
                        const response = await fetchWithTokenCheck(`/api/me`, {
                          method: "PUT",
                          headers: {
                            "Content-Type": "application/json",
                          },
                          body: JSON.stringify({ intends_to_be_tutor: true }),
                        });

                        if (response.ok) {
                          document.cookie = `intends_to_be_tutor=${true}; path=/; SameSite=Lax; Secure`;
                          document.cookie = `tutor_profile_complete=${false}; path=/; SameSite=Lax; Secure`;
                          router.push("/onboarding/tutor");
                        } else {
                          setError(
                            "An error occurred while updating your status."
                          );
                          // Optionally, display an error message to the user
                        }
                      } catch (error) {
                        setError(
                          "An error occurred while updating your status."
                        );
                        // Optionally, display an error message to the user
                      }
                    }}
                    className="w-full text-left px-4 py-2 text-sm text-gray-700 hover:bg-gray-100"
                  >
                    Become a Tutor
                  </button>
                )}
                <button
                  onClick={() => {
                    router.push("/logout");
                    setIsOpen(false);
                  }}
                  className="w-full text-left px-4 py-2 text-sm text-red-600 hover:bg-gray-100"
                >
                  Logout
                </button>
              </div>
            </div>
          )}
        </div>
      )}
    </>
  );
};

export const geistSans = localFont({
  src: "../app/fonts/GeistVF.woff", // Adjust the path if necessary
  variable: "--font-geist-sans",
  weight: "100 900",
});
export const geistMono = localFont({
  src: "../app/fonts/GeistMonoVF.woff",
  variable: "--font-geist-mono",
  weight: "100 900",
});
export default function ComponentLayout({
  children,
}: {
  children: React.ReactNode;
}) {
  const { user, loading } = useAuth();
  const [isSidebarOpen, setIsSidebarOpen] = useState(false);
  const router = useRouter();
  const pathname = usePathname();
  const { hasUnreadMessages } = useChatNotifications();

  // Debug logging for user state changes
  useEffect(() => {
  }, [user, tutor, loading, pathname]);

  const toggleSideBar = () => {
    setIsSidebarOpen((prev) => !prev);
  };

  const path = [
    {
      path: "/dashboard",
      name: "Dashboard",
      icon: <LayoutDashboard size={24} />,
    },
    {
      path: "/assignments",
      name: "Assignments",
      icon: <BriefcaseBusiness size={24} />,
    },
    { path: "/tutors", name: "Tutors", icon: <UserRoundSearch size={24} /> },
    {
      path: "/chat",
      name: "Messages",
      icon: <MessageCircle size={24} />,
    },
    //{ path: "/notifications", name: "Notifications", icon: <Bell size={24} /> },
  ];

  return (
    <div className={`${geistSans.variable} ${geistMono.variable} antialiased `}>
      <header
        id="appbar"
        className="bg-white shadow-sm sticky top-0 left-0 right-0 z-20 h-14 px-2 md:px-4 lg:px-8"
      >
        {loading ? (
          <LoadingSkeleton />
        ) : (
          <div className="flex flex-row items-center justify-between px-4 h-full w-full">
            {/* Mobile Menu Button */}
            <div className="md:hidden">
              <BurgerMenu togglesideBar={toggleSideBar} />
            </div>

            {/* Logo and Brand */}
            <motion.button
              whileHover={{ scale: 1.1 }}
              whileTap={{ scale: 0.95 }}
              className="flex-shrink-0"
            >
              <Link href="/" passHref className="flex flex-row items-center">
                <Image
                  src="/images/logo.svg"
                  alt="THE Logo"
                  width={2732}
                  height={2186}
                  className="h-14 w-auto"
                />
                <div className="hidden lg:block pl-4">
                  <span className="text-customDarkBlue font-semibold text-xl">
                    Teach. &nbsp;
                  </span>
                  <span className="text-customOrange font-semibold text-xl">
                    Honour. &nbsp;
                  </span>
                  <span className="text-customDarkBlue font-semibold text-xl">
                    Excel.
                  </span>
                </div>
              </Link>
            </motion.button>

            {/* Desktop Navigation */}
            {user && (
              <div className="hidden md:flex items-center h-full ml-auto">
                <nav className="flex items-center h-full">
                  {path.slice(0, 3).map((item) => (
                    <Button
                      key={item.path}
                      onClick={() => router.push(item.path)}
                      className={`flex flex-col items-center justify-center h-full gap-0.5 px-2 md:px-3 lg:px-4 ${
                        pathname === item.path
                          ? "border-b-2 border-b-[#4a58b5] text-[#4a58b5]"
                          : "text-gray-500 hover:text-[#4a58b5]"
                      }`}
                    >
                      <div className="flex flex-col items-center justify-center">
                        {item.icon}
                        <span className="text-xs md:text-sm">{item.name}</span>
                      </div>
                      
                    </Button>
                  ))}
                  <div className="h-auto w-0.5 self-stretch bg-neutral-100 mx-2" />
                  {path.slice(3, 5).map((item) => (
                    <Button
                      key={item.path}
                      onClick={() => router.push(item.path)}
<<<<<<< HEAD
                      className={`flex items-center justify-center h-full gap-0.5 px-2 md:px-3 lg:px-4 ${
=======
                      className={`flex flex-col items-center justify-center h-full gap-0.5 px-2 md:px-3 lg:px-4 relative ${
>>>>>>> c45c1371
                        pathname === item.path
                          ? "border-b-2 border-b-[#4a58b5] text-[#4a58b5]"
                          : "text-gray-500 hover:text-[#4a58b5]"
                      }`}
                    >
<<<<<<< HEAD
                      <div className="flex flex-col items-center justify-center">
                        {item.icon}
                        <span className="text-xs md:text-sm mt-1">{item.name}</span>
=======
                      <div className="flex items-center justify-center relative">
                        {item.icon}
                        {item.path === '/chat' && hasUnreadMessages && (
                          <div className="absolute -top-1 -right-1 w-2 h-2 bg-red-500 rounded-full"></div>
                        )}
>>>>>>> c45c1371
                      </div>
                    </Button>
                  ))}
                </nav>
              </div>
            )}

            {/* Right-aligned items */}
            <div className="flex items-center gap-3 ml-4">
              {user && (
                <div className="md:flex items-center">
                  <AddAssignmentButton />
                </div>
              )}
              {/* User Menu */}
              {user && <UserMenu />}
              {!user && (
                <Link href="/login">
                  <motion.button
                    whileHover={{ scale: 1.1 }}
                    whileTap={{ scale: 0.95 }}
                    className="px-4 py-2 text-md text-[#4a58b5] rounded-md transition-transform duration-200"
                  >
                    Log In
                  </motion.button>
                </Link>
              )}
            </div>
          </div>
        )}
      </header>

      {/* Mobile Sidebar */}
      <Sidebar isOpen={isSidebarOpen} onClose={toggleSideBar} />

      {/* Notification Toast */}
      {user && <NotificationToast />}

      {/* Main Content */}
      <main className="min-h-[calc(100vh-3.5rem)] w-full max-w-screen">
        {children}
      </main>
    </div>
  );
}

function LoadingSkeleton() {
  return (
    <div className="flex flex-row items-center justify-between px-4 h-full">
      <div className="md:hidden">
        <BurgerMenu togglesideBar={() => {}} />
      </div>

      <motion.button whileHover={{ scale: 1.1 }} whileTap={{ scale: 0.95 }}>
        <Link
          href="/"
          passHref
          className="flex flex-row justify-between items-center"
        >
          <Image
            src="/images/logo.png"
            alt="THE Logo"
            width={3508}
            height={2480}
            className="h-14 w-auto"
          />
          <div className="hidden lg:block pl-4 flex-row whitespace-nowrap">
            <span className="text-customDarkBlue font-semibold text-xl">
              Teach. &nbsp;
            </span>
            <span className="text-customOrange font-semibold text-xl">
              Honour. &nbsp;
            </span>
            <span className="text-customDarkBlue font-semibold text-xl">
              Excel.
            </span>
          </div>
        </Link>
      </motion.button>
    </div>
  );
}<|MERGE_RESOLUTION|>--- conflicted
+++ resolved
@@ -21,12 +21,9 @@
 import AddAssignmentButton from "../app/(appbar)/assignments/_components/addAssignmentButton";
 import { useError } from "@/context/errorContext";
 import { fetchWithTokenCheck } from "@/utils/tokenVersionMismatchClient";
-<<<<<<< HEAD
 import { UserImage } from "./userImage";
-=======
 import NotificationToast from "./NotificationToast";
 import { useChatNotifications } from "@/hooks/useChatNotifications";
->>>>>>> c45c1371
 
 const BurgerMenu = ({ togglesideBar }: { togglesideBar: () => void }) => {
   return (
@@ -177,10 +174,6 @@
   const pathname = usePathname();
   const { hasUnreadMessages } = useChatNotifications();
 
-  // Debug logging for user state changes
-  useEffect(() => {
-  }, [user, tutor, loading, pathname]);
-
   const toggleSideBar = () => {
     setIsSidebarOpen((prev) => !prev);
   };
@@ -274,27 +267,18 @@
                     <Button
                       key={item.path}
                       onClick={() => router.push(item.path)}
-<<<<<<< HEAD
                       className={`flex items-center justify-center h-full gap-0.5 px-2 md:px-3 lg:px-4 ${
-=======
-                      className={`flex flex-col items-center justify-center h-full gap-0.5 px-2 md:px-3 lg:px-4 relative ${
->>>>>>> c45c1371
                         pathname === item.path
                           ? "border-b-2 border-b-[#4a58b5] text-[#4a58b5]"
                           : "text-gray-500 hover:text-[#4a58b5]"
                       }`}
                     >
-<<<<<<< HEAD
-                      <div className="flex flex-col items-center justify-center">
+                      <div className="flex flex-col items-center justify-center relative">
                         {item.icon}
-                        <span className="text-xs md:text-sm mt-1">{item.name}</span>
-=======
-                      <div className="flex items-center justify-center relative">
-                        {item.icon}
+                        <span className="text-xs md:text-sm">{item.name}</span>
                         {item.path === '/chat' && hasUnreadMessages && (
                           <div className="absolute -top-1 -right-1 w-2 h-2 bg-red-500 rounded-full"></div>
                         )}
->>>>>>> c45c1371
                       </div>
                     </Button>
                   ))}
